--- conflicted
+++ resolved
@@ -20,12 +20,6 @@
 #define LOG_MAX_LEVELS 6
 #define LOGGING_DEFAULT_MAX_SIZE (size_t)100000
 
-<<<<<<< HEAD
-//// Use the easylogging++ instance from the parent process
-//SHARE_EASYLOGGINGPP(el::Helpers::storage())
-
-=======
->>>>>>> 74b88f8b
 class RollMonitor : public el::LogDispatchCallback {
 public:
     void enable(bool enable)
