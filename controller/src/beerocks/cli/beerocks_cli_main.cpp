--- conflicted
+++ resolved
@@ -26,12 +26,6 @@
 #include <readline/readline.h>
 #endif
 
-<<<<<<< HEAD
-//INITIALIZE_EASYLOGGINGPP
-INITIALIZE_EASYLOGGINGPP
-
-=======
->>>>>>> 74b88f8b
 // Do not use this macro anywhere else in ire process
 // It should only be there in one place in each executable module
 BEEROCKS_INIT_BEEROCKS_VERSION
