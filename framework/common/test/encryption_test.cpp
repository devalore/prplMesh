--- conflicted
+++ resolved
@@ -13,13 +13,6 @@
 
 #include <arpa/inet.h>
 
-<<<<<<< HEAD
-//MAPF_INITIALIZE_LOGGER
-////SHARE_EASYLOGGINGPP(el::Helpers::storage())
-MAPF_INITIALIZE_LOGGER
-
-=======
->>>>>>> 74b88f8b
 static bool check(int &errors, bool check, std::string message)
 {
     if (check) {
