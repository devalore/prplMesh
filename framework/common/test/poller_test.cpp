--- conflicted
+++ resolved
@@ -17,13 +17,7 @@
 #include <sys/types.h>
 #include <sys/wait.h>
 #include <unistd.h>
-<<<<<<< HEAD
-//MAPF_INITIALIZE_LOGGER
-////SHARE_EASYLOGGINGPP(el::Helpers::storage())
-MAPF_INITIALIZE_LOGGER
-=======
 
->>>>>>> 74b88f8b
 class PollerTest {
 public:
     PollerTest(mapf::Context &ctx, const char *name = "")
