--- conflicted
+++ resolved
@@ -23,13 +23,6 @@
 #include <sys/wait.h>
 #include <unistd.h>
 
-<<<<<<< HEAD
-//MAPF_INITIALIZE_LOGGER
-////SHARE_EASYLOGGINGPP(el::Helpers::storage())
-MAPF_INITIALIZE_LOGGER
-
-=======
->>>>>>> 74b88f8b
 //  Suggestions for unit testing (none of this is currently happening in this simple test program):
 //  ----------------------------------------------------------------------------------------------
 //  connect external Tester PC (with many interfaces) to DUT network interfaces:
